/*
*  Copyright (c) 2005-2010, WSO2 Inc. (http://www.wso2.org) All Rights Reserved.
*
*  WSO2 Inc. licenses this file to you under the Apache License,
*  Version 2.0 (the "License"); you may not use this file except
*  in compliance with the License.
*  You may obtain a copy of the License at
*
*    http://www.apache.org/licenses/LICENSE-2.0
*
* Unless required by applicable law or agreed to in writing,
* software distributed under the License is distributed on an
* "AS IS" BASIS, WITHOUT WARRANTIES OR CONDITIONS OF ANY
* KIND, either express or implied.  See the License for the
* specific language governing permissions and limitations
* under the License.
*/
package org.wso2.andes.server.cluster.coordination.hazelcast;

import com.hazelcast.core.*;
import org.apache.commons.logging.Log;
import org.apache.commons.logging.LogFactory;
import org.wso2.andes.kernel.AndesContext;
<<<<<<< HEAD
import org.wso2.andes.server.slot.Slot;
=======
import org.wso2.andes.kernel.AndesException;
import org.wso2.andes.kernel.MessagePurgeHandler;
import org.wso2.andes.server.cluster.coordination.ClusterCoordinationHandler;
import org.wso2.andes.server.cluster.coordination.ClusterNotification;
>>>>>>> a66d8497
import org.wso2.andes.server.cluster.coordination.CoordinationConstants;

import java.util.*;

/**
 * This is a singleton class, which contains all Hazelcast related operations.
 */
public class HazelcastAgent {
    private static Log log = LogFactory.getLog(HazelcastAgent.class);

    /**
     * Singleton HazelcastAgent Instance.
     */
    private static volatile HazelcastAgent hazelcastAgentInstance = null;

    /**
     * Hazelcast instance exposed by Carbon.
     */
    private HazelcastInstance hazelcastInstance;

    /**
     * Distributed topic to communicate subscription change notifications among cluster nodes.
     */
    private ITopic subscriptionChangedNotifierChannel;

    /**
     * Distributed topic to communicate binding change notifications among cluster nodes.
     */
    private ITopic bindingChangeNotifierChannel;

    /**
     * Distributed topic to communicate queue purge notifications among cluster nodes.
     */
    private ITopic queueChangedNotifierChannel;


    private IMap<String, TreeSet<Long>> queueToMessageIdListMap;
    private IMap<String,HashMap<Long,Slot>> slotAssignmentMap;
    private IMap<String, Long> lastProcessedIDs;
    /**
     * Distributed topic to communicate exchange change notification amoung cluster nodes.
     */
    private ITopic exchangeChangeNotifierChannel;

    /**
     * Unique ID generated to represent the node.
     * This ID is used when generating message IDs.
     */
    private int uniqueIdOfLocalMember;

	private IMap<String, TreeSet<Slot>> freeSlotMap;

    /**
     * Get singleton HazelcastAgent.
     *
     * @return HazelcastAgent
     */
    public static HazelcastAgent getInstance() {
        if (hazelcastAgentInstance == null) {
            synchronized (HazelcastAgent.class) {
                if (hazelcastAgentInstance == null) {
                    hazelcastAgentInstance = new HazelcastAgent();
                }
            }
        }

        return hazelcastAgentInstance;
    }

    /**
     * Initialize HazelcastAgent instance.
     *
     * @param hazelcastInstance obtained hazelcastInstance from the OSGI service
     */
    @SuppressWarnings("unchecked")
    public void init(HazelcastInstance hazelcastInstance) {
        if (log.isInfoEnabled()) {
            log.info("Initializing Hazelcast Agent");
        }
        this.hazelcastInstance = hazelcastInstance;
        this.hazelcastInstance.getCluster().addMembershipListener(new AndesMembershipListener());

<<<<<<< HEAD
        // Initialize the ITopic to notify subscription change events and bind the listener to the Topic
=======
        /**
         * subscription changes
         */
>>>>>>> a66d8497
        this.subscriptionChangedNotifierChannel = this.hazelcastInstance.getTopic(
                CoordinationConstants.HAZELCAST_SUBSCRIPTION_CHANGED_NOTIFIER_TOPIC_NAME);
        ClusterSubscriptionChangedListener clusterSubscriptionChangedListener = new ClusterSubscriptionChangedListener();
        clusterSubscriptionChangedListener.addSubscriptionListener(new ClusterCoordinationHandler(this));
        this.subscriptionChangedNotifierChannel.addMessageListener(clusterSubscriptionChangedListener);


<<<<<<< HEAD
        // Initialize the ITopic to notify queue purge events and bind the listener to the Topic
=======
        /**
         * exchange changes
         */
        this.exchangeChangeNotifierChannel = this.hazelcastInstance.getTopic(
                CoordinationConstants.HAZELCAST_EXCHANGE_CHANGED_NOTIFIER_TOPIC_NAME);
        ClusterExchangeChangedListener clusterExchangeChangedListener = new ClusterExchangeChangedListener();
        clusterExchangeChangedListener.addExchangeListener(new ClusterCoordinationHandler(this));
        this.exchangeChangeNotifierChannel.addMessageListener(clusterExchangeChangedListener);


        /**
         * queue changes
         */
>>>>>>> a66d8497
        this.queueChangedNotifierChannel = this.hazelcastInstance.getTopic(
                CoordinationConstants.HAZELCAST_QUEUE_CHANGED_NOTIFIER_TOPIC_NAME);
        ClusterQueueChangedListener clusterQueueChangedListener = new ClusterQueueChangedListener();
        clusterQueueChangedListener.addQueueListener(new ClusterCoordinationHandler(this));
        clusterQueueChangedListener.addQueueListener(new MessagePurgeHandler());
        this.queueChangedNotifierChannel.addMessageListener(clusterQueueChangedListener);


        /**
         * binding changes
         */
        this.bindingChangeNotifierChannel = this.hazelcastInstance.getTopic(
                CoordinationConstants.HAZELCAST_BINDING_CHANGED_NOTIFIER_TOPIC_NAME);
        ClusterBindingChangedListener clusterBindingChangedListener = new ClusterBindingChangedListener();
        clusterBindingChangedListener.addBindingListener(new ClusterCoordinationHandler(this));
        this.bindingChangeNotifierChannel.addMessageListener(clusterBindingChangedListener);


        IdGenerator idGenerator = hazelcastInstance.getIdGenerator(CoordinationConstants.HAZELCAST_ID_GENERATOR_NAME);
        this.uniqueIdOfLocalMember = (int) idGenerator.newId();
		freeSlotMap = hazelcastInstance.getMap(CoordinationConstants.FREE_SLOT_MAP_NAME);
        queueToMessageIdListMap = hazelcastInstance.getMap(CoordinationConstants.QUEUE_TO_MESSAGE_ID_LIST_MAP_NAME);
        lastProcessedIDs = hazelcastInstance.getMap(CoordinationConstants.LAST_PROCESSED_IDS_MAP_NAME);
        slotAssignmentMap = hazelcastInstance.getMap(CoordinationConstants.SLOT_ASSIGNMENT_MAP_NAME);

<<<<<<< HEAD
        if (log.isInfoEnabled()) {
            log.info("Successfully initialized Hazelcast Agent");
=======
    /**
     * Get singleton HazelcastAgent.
     *
     * @return HazelcastAgent
     */
    public static synchronized HazelcastAgent getInstance() {
        if (hazelcastAgentInstance == null) {
            synchronized (HazelcastAgent.class) {
                if (hazelcastAgentInstance == null) {
                    hazelcastAgentInstance = new HazelcastAgent();
                }
            }
>>>>>>> a66d8497
        }

        if (log.isDebugEnabled()) {
            log.debug("Unique ID generation for message ID generation:" + uniqueIdOfLocalMember);
        }
    }

    /**
     * Node ID is generated in the format of "NODE/<host IP>_<Node UUID>"
     *
     * @return NodeId of the local node
     */
    public String getNodeId() {
        Member localMember = hazelcastInstance.getCluster().getLocalMember();
        return CoordinationConstants.NODE_NAME_PREFIX
                + localMember.getInetSocketAddress().getAddress()
                + "_"
                + localMember.getUuid();
    }

    /**
     * All nodes of the cluster are returned as a Set of Members
     *
     * @return all nodes of the cluster
     */
    public Set<Member> getAllClusterMembers() {
        return hazelcastInstance.getCluster().getMembers();
    }

    /**
     * Get node IDs of all nodes available in the cluster.
     *
     * @return List of node IDs.
     */
    public List<String> getMembersNodeIDs() {
        Set<Member> members = this.getAllClusterMembers();
        List<String> nodeIDList = new ArrayList<String>();
        for (Member member : members) {
            nodeIDList.add(CoordinationConstants.NODE_NAME_PREFIX
                    + member.getInetSocketAddress().getAddress()
                    + "_"
                    + member.getUuid());
        }

        return nodeIDList;
    }

    /**
     * Get local node.
     *
     * @return local node as a Member.
     */
    public Member getLocalMember() {
        return hazelcastInstance.getCluster().getLocalMember();
    }

    /**
     * Get number of nodes in the cluster.
     *
     * @return number of nodes.
     */
    public int getClusterSize() {
        return hazelcastInstance.getCluster().getMembers().size();
    }

    /**
     * Get unique ID to represent local member.
     *
     * @return unique ID assigned for the local node.
     */
    public int getUniqueIdForTheNode() {
        return uniqueIdOfLocalMember;
    }

    /**
     * Get node ID of the given node.
     *
     * @param node node
     * @return node ID
     */
    public String getIdOfNode(Member node) {
        return CoordinationConstants.NODE_NAME_PREFIX
                + node.getInetSocketAddress().getAddress()
                + "_"
                + node.getUuid();
    }

    /**
     * Each member of the cluster is given an unique UUID and here the UUIDs of all nodes are sorted
     * and the index of the belonging UUID of the given node is returned.
     *
     * @param node node
     * @return the index given to the node according to its UUID
     */
    public int getIndexOfNode(Member node) {
        List<String> membersUniqueRepresentations = new ArrayList<String>();
        for (Member member : this.getAllClusterMembers()) {
            membersUniqueRepresentations.add(member.getUuid());
        }
        Collections.sort(membersUniqueRepresentations);
        return membersUniqueRepresentations.indexOf(node.getUuid());
    }

    /**
     * Get the index where the local node is placed when all
     * the cluster nodes are sorted according to their UUID.
     *
     * @return index given to the local node according to its UUID
     */
    public int getIndexOfLocalNode() {
        return this.getIndexOfNode(this.getLocalMember());
    }

<<<<<<< HEAD
    /**
     * Send cluster wide subscription change notification.
     *
     * @param subscriptionNotification notification
     */
    @SuppressWarnings("unchecked")
    public void notifySubscriberChanged(SubscriptionNotification subscriptionNotification) {
        if (log.isInfoEnabled()) {
            log.info("Handling cluster gossip: Sending subscriber changed notification to cluster...");
        }
        this.subscriptionChangedNotifierChannel.publish(subscriptionNotification);
=======

    public void notifySubscriptionsChanged(ClusterNotification clusterNotification) {
        log.info("GOSSIP: " + clusterNotification.getDescription());
        this.subscriptionChangedNotifierChannel.publish(clusterNotification);
    }

    public void notifyQueuesChanged(ClusterNotification clusterNotification) throws AndesException {
        log.info("GOSSIP: " + clusterNotification.getDescription());
        try {
            this.queueChangedNotifierChannel.publish(clusterNotification);
        } catch (Exception e) {
            log.error("Error while sending queue change notification", e);
            throw new AndesException("Error while sending queue change notification", e);
        }

    }

    public void notifyExchangesChanged(ClusterNotification clusterNotification) throws AndesException {
        log.info("GOSSIP: " + clusterNotification.getDescription());
        try {
            this.exchangeChangeNotifierChannel.publish(clusterNotification);
        } catch (Exception e) {
            log.error("Error while sending exchange change notification", e);
            throw new AndesException("Error while sending exchange change notification", e);
        }
    }

    public void notifyBindingsChanged(ClusterNotification clusterNotification) throws AndesException {
        log.info("GOSSIP: " + clusterNotification.getDescription());
        try {
            this.bindingChangeNotifierChannel.publish(clusterNotification);
        } catch (Exception e) {
            log.error("Error while sending binding change notification", e);
            throw new AndesException("Error while sending binding change notification", e);
        }
>>>>>>> a66d8497
    }

    public IMap<String,TreeSet<Slot>> getFreeSlotMap(){
        return freeSlotMap;
    }

    public IMap<String, TreeSet<Long>> getQueueToMessageIdListMap() {
        return queueToMessageIdListMap;
    }

    public IMap<String, Long> getLastProcessedIDs() {
        return lastProcessedIDs;
    }

    public IMap<String,HashMap<Long,Slot>> getSlotAssignmentMap() {
        return slotAssignmentMap;
    }
}<|MERGE_RESOLUTION|>--- conflicted
+++ resolved
@@ -21,14 +21,11 @@
 import org.apache.commons.logging.Log;
 import org.apache.commons.logging.LogFactory;
 import org.wso2.andes.kernel.AndesContext;
-<<<<<<< HEAD
 import org.wso2.andes.server.slot.Slot;
-=======
 import org.wso2.andes.kernel.AndesException;
 import org.wso2.andes.kernel.MessagePurgeHandler;
 import org.wso2.andes.server.cluster.coordination.ClusterCoordinationHandler;
 import org.wso2.andes.server.cluster.coordination.ClusterNotification;
->>>>>>> a66d8497
 import org.wso2.andes.server.cluster.coordination.CoordinationConstants;
 
 import java.util.*;
@@ -111,13 +108,9 @@
         this.hazelcastInstance = hazelcastInstance;
         this.hazelcastInstance.getCluster().addMembershipListener(new AndesMembershipListener());
 
-<<<<<<< HEAD
-        // Initialize the ITopic to notify subscription change events and bind the listener to the Topic
-=======
         /**
          * subscription changes
          */
->>>>>>> a66d8497
         this.subscriptionChangedNotifierChannel = this.hazelcastInstance.getTopic(
                 CoordinationConstants.HAZELCAST_SUBSCRIPTION_CHANGED_NOTIFIER_TOPIC_NAME);
         ClusterSubscriptionChangedListener clusterSubscriptionChangedListener = new ClusterSubscriptionChangedListener();
@@ -125,9 +118,6 @@
         this.subscriptionChangedNotifierChannel.addMessageListener(clusterSubscriptionChangedListener);
 
 
-<<<<<<< HEAD
-        // Initialize the ITopic to notify queue purge events and bind the listener to the Topic
-=======
         /**
          * exchange changes
          */
@@ -141,7 +131,6 @@
         /**
          * queue changes
          */
->>>>>>> a66d8497
         this.queueChangedNotifierChannel = this.hazelcastInstance.getTopic(
                 CoordinationConstants.HAZELCAST_QUEUE_CHANGED_NOTIFIER_TOPIC_NAME);
         ClusterQueueChangedListener clusterQueueChangedListener = new ClusterQueueChangedListener();
@@ -162,33 +151,10 @@
 
         IdGenerator idGenerator = hazelcastInstance.getIdGenerator(CoordinationConstants.HAZELCAST_ID_GENERATOR_NAME);
         this.uniqueIdOfLocalMember = (int) idGenerator.newId();
-		freeSlotMap = hazelcastInstance.getMap(CoordinationConstants.FREE_SLOT_MAP_NAME);
+        freeSlotMap = hazelcastInstance.getMap(CoordinationConstants.FREE_SLOT_MAP_NAME);
         queueToMessageIdListMap = hazelcastInstance.getMap(CoordinationConstants.QUEUE_TO_MESSAGE_ID_LIST_MAP_NAME);
         lastProcessedIDs = hazelcastInstance.getMap(CoordinationConstants.LAST_PROCESSED_IDS_MAP_NAME);
         slotAssignmentMap = hazelcastInstance.getMap(CoordinationConstants.SLOT_ASSIGNMENT_MAP_NAME);
-
-<<<<<<< HEAD
-        if (log.isInfoEnabled()) {
-            log.info("Successfully initialized Hazelcast Agent");
-=======
-    /**
-     * Get singleton HazelcastAgent.
-     *
-     * @return HazelcastAgent
-     */
-    public static synchronized HazelcastAgent getInstance() {
-        if (hazelcastAgentInstance == null) {
-            synchronized (HazelcastAgent.class) {
-                if (hazelcastAgentInstance == null) {
-                    hazelcastAgentInstance = new HazelcastAgent();
-                }
-            }
->>>>>>> a66d8497
-        }
-
-        if (log.isDebugEnabled()) {
-            log.debug("Unique ID generation for message ID generation:" + uniqueIdOfLocalMember);
-        }
     }
 
     /**
@@ -297,20 +263,6 @@
         return this.getIndexOfNode(this.getLocalMember());
     }
 
-<<<<<<< HEAD
-    /**
-     * Send cluster wide subscription change notification.
-     *
-     * @param subscriptionNotification notification
-     */
-    @SuppressWarnings("unchecked")
-    public void notifySubscriberChanged(SubscriptionNotification subscriptionNotification) {
-        if (log.isInfoEnabled()) {
-            log.info("Handling cluster gossip: Sending subscriber changed notification to cluster...");
-        }
-        this.subscriptionChangedNotifierChannel.publish(subscriptionNotification);
-=======
-
     public void notifySubscriptionsChanged(ClusterNotification clusterNotification) {
         log.info("GOSSIP: " + clusterNotification.getDescription());
         this.subscriptionChangedNotifierChannel.publish(clusterNotification);
@@ -345,7 +297,6 @@
             log.error("Error while sending binding change notification", e);
             throw new AndesException("Error while sending binding change notification", e);
         }
->>>>>>> a66d8497
     }
 
     public IMap<String,TreeSet<Slot>> getFreeSlotMap(){
