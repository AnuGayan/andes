--- conflicted
+++ resolved
@@ -147,16 +147,6 @@
 
         // Below steps are carried out only by the 0th node of the list.
         if (globalQueueSyncId == 0) {
-<<<<<<< HEAD
-            if (log.isDebugEnabled()) {
-                log.debug("Removing persisted states of the left node:" + deletedNodeId);
-            }
-
-            //Update the durable store
-            andesContextStore.removeNodeData(deletedNodeId);
-
-=======
->>>>>>> a66d8497
             //clear persisted states of disappeared node
             clearAllPersistedStatesOfDisappearedNode(deletedNodeId);
 
@@ -324,17 +314,8 @@
             andesContextStore.removeNodeData(node);
         }
 
-<<<<<<< HEAD
-        clearAllPersistedStatesOfDissapearedNode(nodeId);
-
-        if (log.isInfoEnabled()) {
-            log.info("NodeID:" + this.nodeId);
-        }
-
-=======
         clearAllPersistedStatesOfDisappearedNode(nodeId);
         log.info("NodeID:" + this.nodeId);
->>>>>>> a66d8497
         andesContextStore.storeNodeDetails(nodeId, config.getBindIpAddress());
 
         //start all global queue workers on the node
@@ -440,40 +421,14 @@
 //        }
     }
 
-<<<<<<< HEAD
-    /**
-     * This method should be called when a node leaves the cluster to delete the persisted states of the disappeared nodes
-     *
-     * @param nodeID Id of the node
-     * @throws AndesException
-     */
-    private void clearAllPersistedStatesOfDissapearedNode(String nodeID) throws AndesException {
-        if (log.isDebugEnabled()) {
-            log.info("Clearing the Persisted State of Node with ID " + nodeID);
-        }
-=======
     private void clearAllPersistedStatesOfDisappearedNode(String nodeID) throws AndesException {
 
         log.info("Clearing the Persisted State of Node with ID " + nodeID);
->>>>>>> a66d8497
 
         //remove node from nodes list
         andesContextStore.removeNodeData(nodeID);
         //close all local queue and topic subscriptions belonging to the node
         ClusterResourceHolder.getInstance().getSubscriptionManager().closeAllClusterSubscriptionsOfNode(nodeID);
-
-<<<<<<< HEAD
-        if (!AndesContext.getInstance().isClusteringEnabled()) {
-            //if in stand-alone mode close all local queue and topic subscriptions
-            synchronized (this) {
-                ClusterResourceHolder.getInstance().getSubscriptionManager().closeAllLocalSubscriptionsOfNode(nodeID);
-            }
-        } else {
-            //close all cluster queue and topic subscriptions for the node
-            ClusterResourceHolder.getInstance().getSubscriptionManager().closeAllClusterSubscriptionsOfNode(nodeID);
-        }
-=======
->>>>>>> a66d8497
     }
 
     /**
