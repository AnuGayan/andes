package org.wso2.andes.subscription;

import org.apache.commons.logging.Log;
import org.apache.commons.logging.LogFactory;
import org.wso2.andes.amqp.AMQPUtils;
import org.wso2.andes.kernel.*;
import org.wso2.andes.kernel.SubscriptionListener.SubscriptionChange;
import org.wso2.andes.server.util.AndesUtils;

import java.util.*;
import java.util.Map.Entry;
import java.util.concurrent.ConcurrentHashMap;

public class SubscriptionStore {
    private static final String TOPIC_PREFIX = "topic.";


    private static final String QUEUE_PREFIX = "queue.";


    private static Log log = LogFactory.getLog(SubscriptionStore.class);

    //<routing key, List of local subscriptions>
<<<<<<< HEAD
=======
    //TODO: hasitha - wrap this list by a map to reduce cost
>>>>>>> a66d8497
    private Map<String, List<AndesSubscription>> clusterTopicSubscriptionMap = new ConcurrentHashMap<String, List<AndesSubscription>>();
    private Map<String, List<AndesSubscription>> clusterQueueSubscriptionMap = new ConcurrentHashMap<String, List<AndesSubscription>>();

    //<destination, <subscriptionID,LocalSubscription>>
    private Map<String, Map<String, LocalSubscription>> localTopicSubscriptionMap = new ConcurrentHashMap<String, Map<String, LocalSubscription>>();
    private Map<String, Map<String, LocalSubscription>> localQueueSubscriptionMap = new ConcurrentHashMap<String, Map<String, LocalSubscription>>();


    private AndesContextStore andesContextStore;


    public SubscriptionStore() throws AndesException {

        andesContextStore = AndesContext.getInstance().getAndesContextStore();
    }

    /**
     * get all CLUSTER subscription entries subscribed for a queue/topic
     *
     * @param destination queue/topic name
     * @param isTopic     is requesting topic subscriptions
     * @return list of andes subscriptions
     * @throws AndesException
     */
    public List<AndesSubscription> getAllSubscribersForDestination(String destination, boolean isTopic) throws AndesException {
<<<<<<< HEAD
        return (isTopic ? clusterTopicSubscriptionMap.get(destination) : clusterQueueSubscriptionMap.get(destination));
=======
        return new ArrayList<AndesSubscription>(isTopic ? clusterTopicSubscriptionMap.get(destination) : clusterQueueSubscriptionMap.get(destination));
>>>>>>> a66d8497
    }

    /**
     * get all CLUSTER queues/topics where subscriptions are available
     *
     * @param isTopic TRUE if checking topics
     * @return list of queues/topics
     */
    public List<String> getAllDestinationsOfSubscriptions(boolean isTopic) {
        return new ArrayList<String>(isTopic ? clusterTopicSubscriptionMap.keySet() : clusterQueueSubscriptionMap.keySet());
    }

<<<<<<< HEAD
=======
    /**
     * get all ACTIVE CLUSTER subscription entries subscribed for a queue/topic
     *
     * @param destination queue/topic name
     * @param isTopic     TRUE if checking topics
     * @return list of andes subscriptions
     * @throws AndesException
     */
>>>>>>> a66d8497
    public List<AndesSubscription> getActiveClusterSubscribersForDestination(String destination, boolean isTopic) throws AndesException {
        List<AndesSubscription> list = isTopic ? clusterTopicSubscriptionMap.get(destination) : clusterQueueSubscriptionMap.get(destination);
        List<AndesSubscription> subscriptionsHavingExternalsubscriber = new ArrayList<AndesSubscription>();
        if (list != null) {
            for (AndesSubscription subscription : list) {
                if (subscription.hasExternalSubscriptions()) {
                    subscriptionsHavingExternalsubscriber.add(subscription);
                }
            }
        }
        return subscriptionsHavingExternalsubscriber;
    }

<<<<<<< HEAD
    public Collection<LocalSubscription> getActiveLocalSubscribersForTopic(String topic) throws AndesException {
        Collection<LocalSubscription> list = getLocalSubscriptionList(topic, true).values();
        Collection<LocalSubscription> activeLocalSubscriptionList = new ArrayList<LocalSubscription>();
        for (LocalSubscription localSubscription : list) {
            if (localSubscription.hasExternalSubscriptions()) {
                activeLocalSubscriptionList.add(localSubscription);
            }
        }
        return activeLocalSubscriptionList;
    }

    public Collection<LocalSubscription> getActiveLocalSubscribersForQueue(String queue) {
        Collection<LocalSubscription> list = getLocalSubscriptionList(queue, false).values();
=======
    /**
     * get all ACTIVE LOCAL subscription entries subscribed for a destination/topic
     *
     * @param destination queue/topic name
     * @param isTopic     TRUE if checking topics
     * @return
     */
    public Collection<LocalSubscription> getActiveLocalSubscribers(String destination, boolean isTopic) throws AndesException {
        Collection<LocalSubscription> list = getLocalSubscriptionList(destination, isTopic).values();
>>>>>>> a66d8497
        Collection<LocalSubscription> activeLocalSubscriptionList = new ArrayList<LocalSubscription>();
        for (LocalSubscription localSubscription : list) {
            if (localSubscription.hasExternalSubscriptions()) {
                activeLocalSubscriptionList.add(localSubscription);
            }
        }
        return activeLocalSubscriptionList;
    }


    public int numberOfSubscriptionsForQueueAtNode(String queueName, String nodeID) throws AndesException {
        String requestedNodeQueue = AndesUtils.getNodeQueueNameForNodeId(nodeID);
        List<AndesSubscription> subscriptions = getActiveClusterSubscribersForDestination(queueName, false);
        int count = 0;
        if (subscriptions != null && !subscriptions.isEmpty()) {
            for (AndesSubscription sub : subscriptions) {
                if (sub.getSubscribedNode().equals(requestedNodeQueue)) {
                    count++;
                }
            }
        }
        return count;
    }

    /**
     * get all ACTIVE CLUSTER subscription entries subscribed on a given node
     *
     * @param nodeID  id of the broker node
     * @param isTopic TRUE if checking topics
     * @return list of subscriptions
     */
    public List<AndesSubscription> getActiveClusterSubscribersForNode(String nodeID, boolean isTopic) {
        List<AndesSubscription> activeQueueSubscriptions = new ArrayList<AndesSubscription>();
        String nodeQueueNameForNode = AndesUtils.getNodeQueueNameForNodeId(nodeID);
        Map<String, List<AndesSubscription>> clusterSubscriptionMap = isTopic ? clusterTopicSubscriptionMap : clusterQueueSubscriptionMap;
        for (String destination : clusterSubscriptionMap.keySet()) {
            List<AndesSubscription> subList = clusterSubscriptionMap.get(destination);
            for (AndesSubscription sub : subList) {
                if (sub.getSubscribedNode().equals(nodeQueueNameForNode) && sub.hasExternalSubscriptions()) {
                    activeQueueSubscriptions.add(sub);
                }
            }
        }

        return activeQueueSubscriptions;
    }

    /**
     * get all ACTIVE LOCAL subscriptions for any queue/topic
     *
     * @param isTopic TRUE if checking topics
     * @return list of Local subscriptions
     */
    public List<LocalSubscription> getActiveLocalSubscribers(boolean isTopic) {
        List<LocalSubscription> activeQueueSubscriptions = new ArrayList<LocalSubscription>();
<<<<<<< HEAD
        String nodeQueueNameForNode = AndesUtils.getNodeQueueNameForNodeId(nodeID);
=======
>>>>>>> a66d8497
        Map<String, Map<String, LocalSubscription>> localSubscriptionMap = isTopic ? localTopicSubscriptionMap : localTopicSubscriptionMap;
        for (String destination : localSubscriptionMap.keySet()) {
            Map<String, LocalSubscription> subMap = localSubscriptionMap.get(destination);
            for (String subID : subMap.keySet()) {
                LocalSubscription sub = subMap.get(subID);
<<<<<<< HEAD
                if (sub.getSubscribedNode().equals(nodeQueueNameForNode) && sub.hasExternalSubscriptions()) {
=======
                if (sub.hasExternalSubscriptions()) {
>>>>>>> a66d8497
                    activeQueueSubscriptions.add(sub);
                }
            }
        }

        return activeQueueSubscriptions;
    }

<<<<<<< HEAD
    public int numberOfSubscriptionsForQueueInCluster(String queueName) throws AndesException {
        return getActiveClusterSubscribersForDestination(queueName, false).size();
    }

=======
    /**
     * get all ACTIVE LOCAL temporary(non-durable) subscriptions for any queue/topic
     *
     * @param isTopic TRUE if checking topics
     * @return list of local subscriptions
     */
    public List<LocalSubscription> getActiveNonDurableLocalSubscribers(boolean isTopic) {
        List<LocalSubscription> activeNonDurableLocalSubscriptions = new ArrayList<LocalSubscription>();
        List<LocalSubscription> activeLocalSubscriptions = getActiveLocalSubscribers(isTopic);
        for (LocalSubscription sub : activeLocalSubscriptions) {
            if (!sub.isDurable()) {
                activeNonDurableLocalSubscriptions.add(sub);
            }
        }
        return activeNonDurableLocalSubscriptions;
    }

    /**
     * get number of active subscribers for queue/topic in CLUSTER
     *
     * @param destination queue/topic name
     * @param isTopic     TRUE if checking topics
     * @return number of subscriptions in cluster
     * @throws AndesException
     */
    public int numberOfSubscriptionsInCluster(String destination, boolean isTopic) throws AndesException {
        return getActiveClusterSubscribersForDestination(destination, isTopic).size();
    }

    /**
     * get a copy of local subscription list for a given queue/topic
     *
     * @param destination queue/topic name
     * @param isTopic     TRUE if checking topics
     * @return a map of <SubID,subscription>
     */
>>>>>>> a66d8497
    public Map<String, LocalSubscription> getLocalSubscriptionList(String destination, boolean isTopic) {
        Map<String, Map<String, LocalSubscription>> subscriptionMap = isTopic ? localTopicSubscriptionMap : localQueueSubscriptionMap;
        Map<String, LocalSubscription> list = subscriptionMap.get(destination);
        if (list == null) {
            list = new ConcurrentHashMap<String, LocalSubscription>();
            subscriptionMap.put(destination, list);
        }
        return list;
    }

<<<<<<< HEAD
    public ArrayList<String> getQueueListHavingSubscriptions(){
        ArrayList<String> queueList = new ArrayList<String>();
        if(!localQueueSubscriptionMap.keySet().isEmpty()){
            queueList = new ArrayList<String>(localQueueSubscriptionMap.keySet());
        }
        return queueList;

    }

=======
    /**
     * get all (active/inactive) CLUSTER subscriptions for a queue/topic
     *
     * @param destination queue/topic name
     * @param isTopic     TRUE if checking topics
     * @return list of subscriptions
     */
>>>>>>> a66d8497
    public List<AndesSubscription> getClusterSubscriptionList(String destination, boolean isTopic) {
        Map<String, List<AndesSubscription>> subscriptionMap = isTopic ? clusterTopicSubscriptionMap : clusterQueueSubscriptionMap;
        return subscriptionMap.get(destination);
    }

    /**
     * replace the whole CLUSTER subscription list for a given queue/topic
     *
     * @param destination queue/topic name
     * @param newSubList  new subscription list
     * @param isTopic     TRUE if checking topics
     * @return old CLUSTER subscription list
     */
    public List<AndesSubscription> replaceClusterSubscriptionListOfDestination(String destination, List<AndesSubscription> newSubList, boolean isTopic) {
        Map<String, List<AndesSubscription>> subscriptionMap = isTopic ? clusterTopicSubscriptionMap : clusterQueueSubscriptionMap;
<<<<<<< HEAD
        log.info("===============Updated cluster subscription maps================");
        this.printSubscriptionMap(clusterQueueSubscriptionMap);
        this.printSubscriptionMap(clusterTopicSubscriptionMap);
        log.info("========================================================");
        return subscriptionMap.put(destination, newSubList);
    }

    public List<String> listQueues() {
        List<String> queues = new ArrayList<String>();
        for (AndesQueue queue : getDurableQueues()) {
            queues.add(queue.queueName);
        }
        return queues;
    }

    /**
     * get a List of nodes having subscriptions to the given destination queue
=======
        List<AndesSubscription> oldSubscriptionList = subscriptionMap.put(destination, newSubList);
        if (oldSubscriptionList != null) {
            return new ArrayList<AndesSubscription>(oldSubscriptionList);
        } else {
            return new ArrayList<AndesSubscription>();
        }
    }

    /**
     * get a List of node queues having subscriptions to the given destination queue
>>>>>>> a66d8497
     *
     * @param queueName destination queue name
     * @return list of node queue names
     */
    public Set<String> getNodeQueuesHavingSubscriptionsForQueue(String queueName) throws AndesException {
        List<AndesSubscription> nodesHavingSubscriptions4Queue = getActiveClusterSubscribersForDestination(queueName, false);
        HashSet<String> nodes = new HashSet<String>();
        for (AndesSubscription subscrption : nodesHavingSubscriptions4Queue) {
            nodes.add(subscrption.getSubscribedNode());
        }
        return nodes;
    }

<<<<<<< HEAD
=======
    /**
     * get a List of nodes queues having subscriptions to the given topic
     *
     * @param topicName topic name
     * @return list of node queues
     * @throws AndesException
     */
>>>>>>> a66d8497
    public Set<String> getNodeQueuesHavingSubscriptionsForTopic(String topicName) throws AndesException {
        List<AndesSubscription> nodesHavingSubscriptions4Topic = getActiveClusterSubscribersForDestination(topicName, true);
        HashSet<String> nodes = new HashSet<String>();
        for (AndesSubscription subscrption : nodesHavingSubscriptions4Topic) {
            nodes.add(subscrption.getSubscribedNode());
        }
        return nodes;
    }

<<<<<<< HEAD

=======
    /**
     * get subscriptions of a particular node queue
     *
     * @param nodeQueueName    node queue name
     * @param subscriptionList list of subscriptions to evaluate
     * @return list of subscriptions filtered
     */
>>>>>>> a66d8497
    private List<AndesSubscription> getSubscriptionsOfNode(String nodeQueueName, List<AndesSubscription> subscriptionList) {
        List<AndesSubscription> subscriptionsOfNode = new ArrayList<AndesSubscription>();
        for (AndesSubscription sub : subscriptionList) {
            if (sub.getSubscribedNode().equals(nodeQueueName)) {
                subscriptionsOfNode.add(sub);
            }
        }
        return subscriptionsOfNode;
    }

    /**
     * get a map of <nodeID,count> map of subscription counts
     *
     * @param destination queue/topic name
     * @param isTopic     TRUE if checking topics
     * @return Map of subscription counts
     * @throws AndesException
     */
    public Map<String, Integer> getSubscriptionCountInformation(String destination, boolean isTopic) throws AndesException {

        Map<String, Integer> nodeSubscriptionCountMap = new HashMap<String, Integer>();
        List<AndesSubscription> subscriptions = getActiveClusterSubscribersForDestination(destination, isTopic);
        for (AndesSubscription sub : subscriptions) {
            Integer count = nodeSubscriptionCountMap.get(sub.getSubscribedNode());
            if (count == null) {
                nodeSubscriptionCountMap.put(sub.getSubscribedNode(), 1);
            } else {
                nodeSubscriptionCountMap.put(sub.getSubscribedNode(), count + 1);
            }
        }
        return nodeSubscriptionCountMap;
    }

    /**
     * create disconnect or remove a cluster subscription entry
     *
     * @param subscription subscription to add disconnect or remove
     * @param type         type of change
     */
<<<<<<< HEAD
    public void createDisconnectOrRemoveClusterSubscription(AndesSubscription subscription, SubscriptionChange type) {
=======
    public synchronized void createDisconnectOrRemoveClusterSubscription(AndesSubscription subscription, SubscriptionChange type) throws AndesException{
>>>>>>> a66d8497

        boolean isTopic = subscription.isBoundToTopic();
        Map<String, List<AndesSubscription>> clusterSubscriptionMap = isTopic ? clusterTopicSubscriptionMap : clusterQueueSubscriptionMap;
        String destination = subscription.getSubscribedDestination();
        List<AndesSubscription> subscriptionList = clusterSubscriptionMap.get(destination);

        if (type == SubscriptionChange.Added) {
            if (subscriptionList != null) {
                //iterate and remove all similar subscriptions
                //TODO: hasitha - wrap this list by a map to reduce cost
                Iterator itr = subscriptionList.iterator();
                while (itr.hasNext()) {
                    AndesSubscription sub = (AndesSubscription) itr.next();
                    if (sub.equals(subscription)) {
                        itr.remove();
                    }
                }
                subscriptionList.add(subscription);

            } else {
                subscriptionList = new ArrayList<AndesSubscription>();
                subscriptionList.add(subscription);
                clusterSubscriptionMap.put(destination, subscriptionList);
            }

            if (log.isInfoEnabled()) {
                log.info("Added Subscription to map. queue name:" + subscription.getTargetQueue() + ", Type: " + subscription.getTargetQueueBoundExchangeType());
            }

        } else if (type == SubscriptionChange.Disconnected) {
            if (subscriptionList == null) {
                subscriptionList = new ArrayList<AndesSubscription>();
            }
            Iterator itr = subscriptionList.iterator();
            while (itr.hasNext()) {
                AndesSubscription sub = (AndesSubscription) itr.next();
                if (sub.equals(subscription)) {
                    itr.remove();
                    break;
                }
            }
            subscriptionList.add(subscription);
            clusterSubscriptionMap.put(destination, subscriptionList);

            log.info("Disconnected Subscription from map: " + subscription.encodeAsStr());

        } else if (type == SubscriptionChange.Deleted) {
<<<<<<< HEAD
            for (AndesSubscription s : subscriptionList) {
                if (s.getSubscriptionID().equals(subscription.getSubscriptionID()) && s.getSubscribedNode().equals(subscription.getSubscribedNode())) {
                    subscriptionList.remove(s);
=======
            if (subscriptionList == null) {
                subscriptionList = new ArrayList<AndesSubscription>();
            }
            Iterator itr = subscriptionList.iterator();
            while (itr.hasNext()) {
                AndesSubscription sub = (AndesSubscription) itr.next();
                if (sub.equals(subscription)) {
                    itr.remove();
                    break;
>>>>>>> a66d8497
                }
            }
            if (subscriptionList.size() == 0) {
                clusterSubscriptionMap.remove(destination);
            }
            log.info("Deleted Subscription from map. queue name:" + subscription.getTargetQueue() + ", Type: " + subscription.getTargetQueueBoundExchangeType());
        }

        log.info("+++++++++++++++++Updated cluster subscription maps++++++++++++++++");
        this.printSubscriptionMap(clusterQueueSubscriptionMap);
        this.printSubscriptionMap(clusterTopicSubscriptionMap);
        log.info("++++++++++++++++++++++++++++++++++++++++++++++++++++++++++++++++++");
    }


    private void printSubscriptionMap(Map<String, List<AndesSubscription>> map) {
        for (Entry<String, List<AndesSubscription>> entry : map.entrySet()) {
            log.info("Destination: " + entry.getKey());
            for (AndesSubscription s : entry.getValue()) {
<<<<<<< HEAD
                log.info("---" + s.encodeAsStr());
=======
                log.info("\t---" + s.encodeAsStr());
>>>>>>> a66d8497
            }
        }
    }

    private void printLocalSubscriptionMap(Map<String, Map<String, LocalSubscription>> map) {
        for (Entry<String, Map<String, LocalSubscription>> entry : map.entrySet()) {
            log.info("Destination: " + entry.getKey());
            Map<String, LocalSubscription> mapForDestination = entry.getValue();
            for (Entry<String, LocalSubscription> sub : mapForDestination.entrySet()) {
<<<<<<< HEAD
                log.info("\t SubID: " + sub.getKey());
                log.info("---" + sub.getValue().encodeAsStr());
=======
                log.info("\t SubID: " + sub.getKey() + "-----" + sub.getValue().encodeAsStr());
>>>>>>> a66d8497
            }
        }
    }

    /**
     * Create,disconnect or remove local subscription
     *
     * @param subscription subscription to add/disconnect or remove
     * @param type         type of change
     * @throws AndesException
     */
    public synchronized void createDisconnectOrRemoveLocalSubscription(LocalSubscription subscription, SubscriptionChange type) throws AndesException {
        //We need to handle durable topic subscriptions
        boolean hasDurableSubscriptionAlreadyInPlace = false;
        if (subscription.isBoundToTopic() && subscription.isDurable()) {
            /**
             * Check if an active durable topic subscription already in place. If so we should not accept the subscription
             */
            //scan all the destinations as the subscription can come for different topic
            for (String destination : clusterTopicSubscriptionMap.keySet()) {
                List<AndesSubscription> existingSubscriptions = clusterTopicSubscriptionMap.get(destination);
                if (existingSubscriptions != null && !existingSubscriptions.isEmpty()) {
                    for (AndesSubscription sub : existingSubscriptions) {
                        //queue is durable
                        if (sub.isDurable() &&
                                //target queues are matched
                                sub.getTargetQueue().equals(subscription.getTargetQueue()) &&
                                //target queue has a active subscriber
                                sub.hasExternalSubscriptions()) {
                            hasDurableSubscriptionAlreadyInPlace = true;
                            break;
                        }
                    }
                }
                if (hasDurableSubscriptionAlreadyInPlace) {
                    break;
                }
            }


            if (!hasDurableSubscriptionAlreadyInPlace && type == SubscriptionChange.Disconnected) {
                throw new AndesException("There is no active subscriber to close subscribed to " + subscription.getSubscribedDestination() + " with the queue " + subscription.getTargetQueue());
            } else if (hasDurableSubscriptionAlreadyInPlace && type == SubscriptionChange.Added) {
                //not permitted
                throw new AndesException("A subscription already exists for Durable subscriptions on " + subscription.getSubscribedDestination() + " with the queue " + subscription.getTargetQueue());
            }

        }

        if (type == SubscriptionChange.Added || type == SubscriptionChange.Disconnected) {

            String destinationQueue = subscription.getSubscribedDestination();
            //Store the subscription
            String destinationIdentifier = new StringBuffer().append((subscription.isBoundToTopic() ? TOPIC_PREFIX : QUEUE_PREFIX))
                    .append(destinationQueue).toString();
            String subscriptionID = subscription.getSubscribedNode() + "_" + subscription.getSubscriptionID();
            andesContextStore.storeDurableSubscription(destinationIdentifier, subscriptionID, subscription.encodeAsStr());

            if (type == SubscriptionChange.Added) {
                log.info("New Local Subscription Added " + subscription.toString());
            } else {
                log.info("New Local Subscription Disconnected " + subscription.toString());
            }

            //add or update local subscription map
            if (subscription.getTargetQueueBoundExchangeName().equals(AMQPUtils.DIRECT_EXCHANGE_NAME)) {
                Map<String, LocalSubscription> localSubscriptions = localQueueSubscriptionMap.get(destinationQueue);
                if (localSubscriptions == null) {
                    localSubscriptions = new ConcurrentHashMap<String, LocalSubscription>();
                }
                localSubscriptions.put(subscriptionID, subscription);
                localQueueSubscriptionMap.put(destinationQueue, localSubscriptions);

            } else if (subscription.getTargetQueueBoundExchangeName().equals(AMQPUtils.TOPIC_EXCHANGE_NAME)) {
                Map<String, LocalSubscription> localSubscriptions = localTopicSubscriptionMap.get(destinationQueue);
                if (localSubscriptions == null) {
                    localSubscriptions = new ConcurrentHashMap<String, LocalSubscription>();
                }
                localSubscriptions.put(subscriptionID, subscription);
                localTopicSubscriptionMap.put(destinationQueue, localSubscriptions);
            }

        } else if (type == SubscriptionChange.Deleted) {
            removeLocalSubscription(subscription);
        }

        log.info("===============Updated local subscription maps================");
        this.printLocalSubscriptionMap(localQueueSubscriptionMap);
        this.printLocalSubscriptionMap(localTopicSubscriptionMap);
        log.info("========================================================");

    }

<<<<<<< HEAD
    private LocalSubscription removeLocalSubscriptionAndNotify(AndesSubscription subscrption) throws AndesException {
        String destination = subscrption.getSubscribedDestination();
        String subscriptionID = subscrption.getSubscriptionID();
=======
    private LocalSubscription removeLocalSubscription(AndesSubscription subscription) throws AndesException {
        String destination = subscription.getSubscribedDestination();
        String subscriptionID = subscription.getSubscriptionID();
>>>>>>> a66d8497
        //check queue local subscriptions
        Map<String, LocalSubscription> subscriptionList = getLocalSubscriptionList(destination, false);
        Iterator<LocalSubscription> iterator = subscriptionList.values().iterator();
        LocalSubscription subscriptionToRemove = null;
        while (iterator.hasNext()) {
<<<<<<< HEAD
            LocalSubscription subscription = iterator.next();
            if (subscription.getSubscriptionID().equals(subscriptionID)) {
                subscriptionToRemove = subscription;
=======
            LocalSubscription currentSubscription = iterator.next();
            if (currentSubscription.equals(subscription)) {
                subscriptionToRemove = currentSubscription;
>>>>>>> a66d8497
                iterator.remove();
                break;
            }
        }
        if (subscriptionList.isEmpty()) {
            localQueueSubscriptionMap.remove(destination);
        }

        //check topic local subscriptions
        if (subscriptionToRemove == null) {
            subscriptionList = getLocalSubscriptionList(destination, true);
            iterator = subscriptionList.values().iterator();
            while (iterator.hasNext()) {
<<<<<<< HEAD
                LocalSubscription subscription = iterator.next();
                if (subscription.getSubscriptionID().equals(subscriptionID)) {
                    subscriptionToRemove = subscription;
=======
                LocalSubscription currentSubscription = iterator.next();
                if (currentSubscription.equals(subscription)) {
                    subscriptionToRemove = currentSubscription;
>>>>>>> a66d8497
                    iterator.remove();
                    break;
                }
            }
            if (subscriptionList.isEmpty()) {
                localTopicSubscriptionMap.remove(destination);
            }
        }

        if (subscriptionToRemove != null) {
            String destinationIdentifier = new StringBuffer().append((subscriptionToRemove.isBoundToTopic() ? TOPIC_PREFIX : QUEUE_PREFIX))
                    .append(destination).toString();
<<<<<<< HEAD
            andesContextStore.removeDurableSubscription(destinationIdentifier, subscrption.getSubscribedNode() + "_" + subscriptionID);
=======
            andesContextStore.removeDurableSubscription(destinationIdentifier, subscription.getSubscribedNode() + "_" + subscriptionID);
>>>>>>> a66d8497
            log.info("Subscription Removed Locally for  " + destination + "@" + subscriptionID + " " + subscriptionToRemove);
        } else {
            throw new AndesException("Could not find an subscription ID " + subscriptionID + " under destination " + destination
                    + " topic=" + localTopicSubscriptionMap + "\n" + localQueueSubscriptionMap + "\n");
        }
        return subscriptionToRemove;
    }

<<<<<<< HEAD

    /**
     * get bindings of durable queues. We only wanted to get bindings that are durable (bound to durable queues).
     * We identify bindings iterating through Subscriptions.
     * There a unique binding is identified by <exchange - queue - routing key(destination)>
     *
     * @return list of bindings
     */
    public List<AndesBinding> getDurableBindings() {
        HashMap<String, AndesBinding> bindings = new HashMap<String, AndesBinding>();
        for (String destination : clusterQueueSubscriptionMap.keySet()) {
            for (AndesSubscription subscription : clusterQueueSubscriptionMap.get(destination)) {
                String bindingIdentifier = new StringBuffer(subscription.getTargetQueue()).append("&").append(subscription.getSubscribedDestination()).toString();
                if (subscription.isDurable() && bindings.get(bindingIdentifier) == null) {
                    AndesQueue andesQueue = new AndesQueue(subscription.getTargetQueue(), subscription.getTargetQueueOwner(), subscription.isExclusive(), subscription.isDurable());
                    AndesBinding andesBinding = new AndesBinding(subscription.getTargetQueueBoundExchangeName(), andesQueue, subscription.getSubscribedDestination());
                    bindings.put(bindingIdentifier, andesBinding);
                }
            }
        }

        for (String destination : clusterTopicSubscriptionMap.keySet()) {
            for (AndesSubscription subscription : clusterTopicSubscriptionMap.get(destination)) {
                String bindingIdentifier = new StringBuffer(subscription.getTargetQueue()).append("&").append(subscription.getSubscribedDestination()).toString();
                if (subscription.isDurable() && bindings.get(bindingIdentifier) == null) {
                    AndesQueue andesQueue = new AndesQueue(subscription.getTargetQueue(), subscription.getTargetQueueOwner(), subscription.isExclusive(), subscription.isDurable());
                    AndesBinding andesBinding = new AndesBinding(subscription.getTargetQueueBoundExchangeName(), andesQueue, subscription.getSubscribedDestination());
                    bindings.put(bindingIdentifier, andesBinding);
                }
            }
        }

        return new ArrayList<AndesBinding>(bindings.values());
    }

=======
>>>>>>> a66d8497
    /**
     * @return list of ACTIVE and INACTIVE topics in cluster
     */
    public List<String> getTopics() {
        return new ArrayList<String>(clusterTopicSubscriptionMap.keySet());
    }
<<<<<<< HEAD

    /**
     * We consider a queue exists in broker if there is a durable binding for that queue
     * This is for durable queues only.
     *
     * @return list of durable queues
     */
    public List<AndesQueue> getDurableQueues() {
        List<AndesQueue> queues = new ArrayList<AndesQueue>();
        List<AndesBinding> bindingList = getDurableBindings();
        for (AndesBinding binding : bindingList) {
            if (binding.boundExchangeName.equals(AMQPUtils.DIRECT_EXCHANGE_NAME)) {
                if (!queues.contains(binding.boundQueue)) {
                    queues.add(binding.boundQueue);
                }
            }
        }
        return queues;
    }

    public List<AndesExchange> getExchanges() throws AndesException {
        //return andesContextStore.getAllExchangesStored();
        HashMap<String, AndesExchange> exchanges = new HashMap<String, AndesExchange>();
        for (String destination : clusterQueueSubscriptionMap.keySet()) {
            for (AndesSubscription subscription : clusterQueueSubscriptionMap.get(destination)) {
                if (subscription.getTargetQueueBoundExchangeName() != null) {
                    String exchangeIdentifier = new StringBuffer(subscription.getTargetQueueBoundExchangeName()).append("&").append(subscription.getTargetQueueBoundExchangeType()).append("&").append(subscription.ifTargetQueueBoundExchangeAutoDeletable()).toString();
                    if (subscription.isDurable() && exchanges.get(exchangeIdentifier) == null) {
                        AndesExchange andesexchange = new AndesExchange(subscription.getTargetQueueBoundExchangeName(), subscription.getTargetQueueBoundExchangeType(), subscription.ifTargetQueueBoundExchangeAutoDeletable());
                        exchanges.put(exchangeIdentifier, andesexchange);
                    }
                }
            }
        }

        for (String destination : clusterTopicSubscriptionMap.keySet()) {
            for (AndesSubscription subscription : clusterTopicSubscriptionMap.get(destination)) {
                if (subscription.getTargetQueueBoundExchangeName() != null) {
                    String exchangeIdentifier = new StringBuffer(subscription.getTargetQueueBoundExchangeName()).append("&").append(subscription.getTargetQueueBoundExchangeType()).append("&").append(subscription.ifTargetQueueBoundExchangeAutoDeletable()).toString();
                    if (subscription.isDurable() && exchanges.get(exchangeIdentifier) == null) {
                        AndesExchange andesexchange = new AndesExchange(subscription.getTargetQueueBoundExchangeName(), subscription.getTargetQueueBoundExchangeType(), subscription.ifTargetQueueBoundExchangeAutoDeletable());
                        exchanges.put(exchangeIdentifier, andesexchange);
                    }
                }
            }
        }
        return new ArrayList<AndesExchange>(exchanges.values());
    }
=======
>>>>>>> a66d8497
}<|MERGE_RESOLUTION|>--- conflicted
+++ resolved
@@ -21,10 +21,7 @@
     private static Log log = LogFactory.getLog(SubscriptionStore.class);
 
     //<routing key, List of local subscriptions>
-<<<<<<< HEAD
-=======
     //TODO: hasitha - wrap this list by a map to reduce cost
->>>>>>> a66d8497
     private Map<String, List<AndesSubscription>> clusterTopicSubscriptionMap = new ConcurrentHashMap<String, List<AndesSubscription>>();
     private Map<String, List<AndesSubscription>> clusterQueueSubscriptionMap = new ConcurrentHashMap<String, List<AndesSubscription>>();
 
@@ -50,11 +47,7 @@
      * @throws AndesException
      */
     public List<AndesSubscription> getAllSubscribersForDestination(String destination, boolean isTopic) throws AndesException {
-<<<<<<< HEAD
-        return (isTopic ? clusterTopicSubscriptionMap.get(destination) : clusterQueueSubscriptionMap.get(destination));
-=======
         return new ArrayList<AndesSubscription>(isTopic ? clusterTopicSubscriptionMap.get(destination) : clusterQueueSubscriptionMap.get(destination));
->>>>>>> a66d8497
     }
 
     /**
@@ -67,8 +60,6 @@
         return new ArrayList<String>(isTopic ? clusterTopicSubscriptionMap.keySet() : clusterQueueSubscriptionMap.keySet());
     }
 
-<<<<<<< HEAD
-=======
     /**
      * get all ACTIVE CLUSTER subscription entries subscribed for a queue/topic
      *
@@ -77,7 +68,6 @@
      * @return list of andes subscriptions
      * @throws AndesException
      */
->>>>>>> a66d8497
     public List<AndesSubscription> getActiveClusterSubscribersForDestination(String destination, boolean isTopic) throws AndesException {
         List<AndesSubscription> list = isTopic ? clusterTopicSubscriptionMap.get(destination) : clusterQueueSubscriptionMap.get(destination);
         List<AndesSubscription> subscriptionsHavingExternalsubscriber = new ArrayList<AndesSubscription>();
@@ -91,21 +81,6 @@
         return subscriptionsHavingExternalsubscriber;
     }
 
-<<<<<<< HEAD
-    public Collection<LocalSubscription> getActiveLocalSubscribersForTopic(String topic) throws AndesException {
-        Collection<LocalSubscription> list = getLocalSubscriptionList(topic, true).values();
-        Collection<LocalSubscription> activeLocalSubscriptionList = new ArrayList<LocalSubscription>();
-        for (LocalSubscription localSubscription : list) {
-            if (localSubscription.hasExternalSubscriptions()) {
-                activeLocalSubscriptionList.add(localSubscription);
-            }
-        }
-        return activeLocalSubscriptionList;
-    }
-
-    public Collection<LocalSubscription> getActiveLocalSubscribersForQueue(String queue) {
-        Collection<LocalSubscription> list = getLocalSubscriptionList(queue, false).values();
-=======
     /**
      * get all ACTIVE LOCAL subscription entries subscribed for a destination/topic
      *
@@ -115,7 +90,6 @@
      */
     public Collection<LocalSubscription> getActiveLocalSubscribers(String destination, boolean isTopic) throws AndesException {
         Collection<LocalSubscription> list = getLocalSubscriptionList(destination, isTopic).values();
->>>>>>> a66d8497
         Collection<LocalSubscription> activeLocalSubscriptionList = new ArrayList<LocalSubscription>();
         for (LocalSubscription localSubscription : list) {
             if (localSubscription.hasExternalSubscriptions()) {
@@ -171,20 +145,12 @@
      */
     public List<LocalSubscription> getActiveLocalSubscribers(boolean isTopic) {
         List<LocalSubscription> activeQueueSubscriptions = new ArrayList<LocalSubscription>();
-<<<<<<< HEAD
-        String nodeQueueNameForNode = AndesUtils.getNodeQueueNameForNodeId(nodeID);
-=======
->>>>>>> a66d8497
         Map<String, Map<String, LocalSubscription>> localSubscriptionMap = isTopic ? localTopicSubscriptionMap : localTopicSubscriptionMap;
         for (String destination : localSubscriptionMap.keySet()) {
             Map<String, LocalSubscription> subMap = localSubscriptionMap.get(destination);
             for (String subID : subMap.keySet()) {
                 LocalSubscription sub = subMap.get(subID);
-<<<<<<< HEAD
-                if (sub.getSubscribedNode().equals(nodeQueueNameForNode) && sub.hasExternalSubscriptions()) {
-=======
                 if (sub.hasExternalSubscriptions()) {
->>>>>>> a66d8497
                     activeQueueSubscriptions.add(sub);
                 }
             }
@@ -193,12 +159,6 @@
         return activeQueueSubscriptions;
     }
 
-<<<<<<< HEAD
-    public int numberOfSubscriptionsForQueueInCluster(String queueName) throws AndesException {
-        return getActiveClusterSubscribersForDestination(queueName, false).size();
-    }
-
-=======
     /**
      * get all ACTIVE LOCAL temporary(non-durable) subscriptions for any queue/topic
      *
@@ -235,7 +195,6 @@
      * @param isTopic     TRUE if checking topics
      * @return a map of <SubID,subscription>
      */
->>>>>>> a66d8497
     public Map<String, LocalSubscription> getLocalSubscriptionList(String destination, boolean isTopic) {
         Map<String, Map<String, LocalSubscription>> subscriptionMap = isTopic ? localTopicSubscriptionMap : localQueueSubscriptionMap;
         Map<String, LocalSubscription> list = subscriptionMap.get(destination);
@@ -246,17 +205,6 @@
         return list;
     }
 
-<<<<<<< HEAD
-    public ArrayList<String> getQueueListHavingSubscriptions(){
-        ArrayList<String> queueList = new ArrayList<String>();
-        if(!localQueueSubscriptionMap.keySet().isEmpty()){
-            queueList = new ArrayList<String>(localQueueSubscriptionMap.keySet());
-        }
-        return queueList;
-
-    }
-
-=======
     /**
      * get all (active/inactive) CLUSTER subscriptions for a queue/topic
      *
@@ -264,7 +212,6 @@
      * @param isTopic     TRUE if checking topics
      * @return list of subscriptions
      */
->>>>>>> a66d8497
     public List<AndesSubscription> getClusterSubscriptionList(String destination, boolean isTopic) {
         Map<String, List<AndesSubscription>> subscriptionMap = isTopic ? clusterTopicSubscriptionMap : clusterQueueSubscriptionMap;
         return subscriptionMap.get(destination);
@@ -280,25 +227,6 @@
      */
     public List<AndesSubscription> replaceClusterSubscriptionListOfDestination(String destination, List<AndesSubscription> newSubList, boolean isTopic) {
         Map<String, List<AndesSubscription>> subscriptionMap = isTopic ? clusterTopicSubscriptionMap : clusterQueueSubscriptionMap;
-<<<<<<< HEAD
-        log.info("===============Updated cluster subscription maps================");
-        this.printSubscriptionMap(clusterQueueSubscriptionMap);
-        this.printSubscriptionMap(clusterTopicSubscriptionMap);
-        log.info("========================================================");
-        return subscriptionMap.put(destination, newSubList);
-    }
-
-    public List<String> listQueues() {
-        List<String> queues = new ArrayList<String>();
-        for (AndesQueue queue : getDurableQueues()) {
-            queues.add(queue.queueName);
-        }
-        return queues;
-    }
-
-    /**
-     * get a List of nodes having subscriptions to the given destination queue
-=======
         List<AndesSubscription> oldSubscriptionList = subscriptionMap.put(destination, newSubList);
         if (oldSubscriptionList != null) {
             return new ArrayList<AndesSubscription>(oldSubscriptionList);
@@ -309,7 +237,6 @@
 
     /**
      * get a List of node queues having subscriptions to the given destination queue
->>>>>>> a66d8497
      *
      * @param queueName destination queue name
      * @return list of node queue names
@@ -323,8 +250,6 @@
         return nodes;
     }
 
-<<<<<<< HEAD
-=======
     /**
      * get a List of nodes queues having subscriptions to the given topic
      *
@@ -332,7 +257,6 @@
      * @return list of node queues
      * @throws AndesException
      */
->>>>>>> a66d8497
     public Set<String> getNodeQueuesHavingSubscriptionsForTopic(String topicName) throws AndesException {
         List<AndesSubscription> nodesHavingSubscriptions4Topic = getActiveClusterSubscribersForDestination(topicName, true);
         HashSet<String> nodes = new HashSet<String>();
@@ -342,9 +266,6 @@
         return nodes;
     }
 
-<<<<<<< HEAD
-
-=======
     /**
      * get subscriptions of a particular node queue
      *
@@ -352,7 +273,6 @@
      * @param subscriptionList list of subscriptions to evaluate
      * @return list of subscriptions filtered
      */
->>>>>>> a66d8497
     private List<AndesSubscription> getSubscriptionsOfNode(String nodeQueueName, List<AndesSubscription> subscriptionList) {
         List<AndesSubscription> subscriptionsOfNode = new ArrayList<AndesSubscription>();
         for (AndesSubscription sub : subscriptionList) {
@@ -392,11 +312,7 @@
      * @param subscription subscription to add disconnect or remove
      * @param type         type of change
      */
-<<<<<<< HEAD
-    public void createDisconnectOrRemoveClusterSubscription(AndesSubscription subscription, SubscriptionChange type) {
-=======
     public synchronized void createDisconnectOrRemoveClusterSubscription(AndesSubscription subscription, SubscriptionChange type) throws AndesException{
->>>>>>> a66d8497
 
         boolean isTopic = subscription.isBoundToTopic();
         Map<String, List<AndesSubscription>> clusterSubscriptionMap = isTopic ? clusterTopicSubscriptionMap : clusterQueueSubscriptionMap;
@@ -444,11 +360,6 @@
             log.info("Disconnected Subscription from map: " + subscription.encodeAsStr());
 
         } else if (type == SubscriptionChange.Deleted) {
-<<<<<<< HEAD
-            for (AndesSubscription s : subscriptionList) {
-                if (s.getSubscriptionID().equals(subscription.getSubscriptionID()) && s.getSubscribedNode().equals(subscription.getSubscribedNode())) {
-                    subscriptionList.remove(s);
-=======
             if (subscriptionList == null) {
                 subscriptionList = new ArrayList<AndesSubscription>();
             }
@@ -458,7 +369,6 @@
                 if (sub.equals(subscription)) {
                     itr.remove();
                     break;
->>>>>>> a66d8497
                 }
             }
             if (subscriptionList.size() == 0) {
@@ -478,11 +388,7 @@
         for (Entry<String, List<AndesSubscription>> entry : map.entrySet()) {
             log.info("Destination: " + entry.getKey());
             for (AndesSubscription s : entry.getValue()) {
-<<<<<<< HEAD
-                log.info("---" + s.encodeAsStr());
-=======
                 log.info("\t---" + s.encodeAsStr());
->>>>>>> a66d8497
             }
         }
     }
@@ -492,12 +398,7 @@
             log.info("Destination: " + entry.getKey());
             Map<String, LocalSubscription> mapForDestination = entry.getValue();
             for (Entry<String, LocalSubscription> sub : mapForDestination.entrySet()) {
-<<<<<<< HEAD
-                log.info("\t SubID: " + sub.getKey());
-                log.info("---" + sub.getValue().encodeAsStr());
-=======
                 log.info("\t SubID: " + sub.getKey() + "-----" + sub.getValue().encodeAsStr());
->>>>>>> a66d8497
             }
         }
     }
@@ -591,29 +492,17 @@
 
     }
 
-<<<<<<< HEAD
-    private LocalSubscription removeLocalSubscriptionAndNotify(AndesSubscription subscrption) throws AndesException {
-        String destination = subscrption.getSubscribedDestination();
-        String subscriptionID = subscrption.getSubscriptionID();
-=======
     private LocalSubscription removeLocalSubscription(AndesSubscription subscription) throws AndesException {
         String destination = subscription.getSubscribedDestination();
         String subscriptionID = subscription.getSubscriptionID();
->>>>>>> a66d8497
         //check queue local subscriptions
         Map<String, LocalSubscription> subscriptionList = getLocalSubscriptionList(destination, false);
         Iterator<LocalSubscription> iterator = subscriptionList.values().iterator();
         LocalSubscription subscriptionToRemove = null;
         while (iterator.hasNext()) {
-<<<<<<< HEAD
-            LocalSubscription subscription = iterator.next();
-            if (subscription.getSubscriptionID().equals(subscriptionID)) {
-                subscriptionToRemove = subscription;
-=======
             LocalSubscription currentSubscription = iterator.next();
             if (currentSubscription.equals(subscription)) {
                 subscriptionToRemove = currentSubscription;
->>>>>>> a66d8497
                 iterator.remove();
                 break;
             }
@@ -627,15 +516,9 @@
             subscriptionList = getLocalSubscriptionList(destination, true);
             iterator = subscriptionList.values().iterator();
             while (iterator.hasNext()) {
-<<<<<<< HEAD
-                LocalSubscription subscription = iterator.next();
-                if (subscription.getSubscriptionID().equals(subscriptionID)) {
-                    subscriptionToRemove = subscription;
-=======
                 LocalSubscription currentSubscription = iterator.next();
                 if (currentSubscription.equals(subscription)) {
                     subscriptionToRemove = currentSubscription;
->>>>>>> a66d8497
                     iterator.remove();
                     break;
                 }
@@ -648,11 +531,7 @@
         if (subscriptionToRemove != null) {
             String destinationIdentifier = new StringBuffer().append((subscriptionToRemove.isBoundToTopic() ? TOPIC_PREFIX : QUEUE_PREFIX))
                     .append(destination).toString();
-<<<<<<< HEAD
-            andesContextStore.removeDurableSubscription(destinationIdentifier, subscrption.getSubscribedNode() + "_" + subscriptionID);
-=======
             andesContextStore.removeDurableSubscription(destinationIdentifier, subscription.getSubscribedNode() + "_" + subscriptionID);
->>>>>>> a66d8497
             log.info("Subscription Removed Locally for  " + destination + "@" + subscriptionID + " " + subscriptionToRemove);
         } else {
             throw new AndesException("Could not find an subscription ID " + subscriptionID + " under destination " + destination
@@ -661,7 +540,6 @@
         return subscriptionToRemove;
     }
 
-<<<<<<< HEAD
 
     /**
      * get bindings of durable queues. We only wanted to get bindings that are durable (bound to durable queues).
@@ -697,63 +575,10 @@
         return new ArrayList<AndesBinding>(bindings.values());
     }
 
-=======
->>>>>>> a66d8497
     /**
      * @return list of ACTIVE and INACTIVE topics in cluster
      */
     public List<String> getTopics() {
         return new ArrayList<String>(clusterTopicSubscriptionMap.keySet());
     }
-<<<<<<< HEAD
-
-    /**
-     * We consider a queue exists in broker if there is a durable binding for that queue
-     * This is for durable queues only.
-     *
-     * @return list of durable queues
-     */
-    public List<AndesQueue> getDurableQueues() {
-        List<AndesQueue> queues = new ArrayList<AndesQueue>();
-        List<AndesBinding> bindingList = getDurableBindings();
-        for (AndesBinding binding : bindingList) {
-            if (binding.boundExchangeName.equals(AMQPUtils.DIRECT_EXCHANGE_NAME)) {
-                if (!queues.contains(binding.boundQueue)) {
-                    queues.add(binding.boundQueue);
-                }
-            }
-        }
-        return queues;
-    }
-
-    public List<AndesExchange> getExchanges() throws AndesException {
-        //return andesContextStore.getAllExchangesStored();
-        HashMap<String, AndesExchange> exchanges = new HashMap<String, AndesExchange>();
-        for (String destination : clusterQueueSubscriptionMap.keySet()) {
-            for (AndesSubscription subscription : clusterQueueSubscriptionMap.get(destination)) {
-                if (subscription.getTargetQueueBoundExchangeName() != null) {
-                    String exchangeIdentifier = new StringBuffer(subscription.getTargetQueueBoundExchangeName()).append("&").append(subscription.getTargetQueueBoundExchangeType()).append("&").append(subscription.ifTargetQueueBoundExchangeAutoDeletable()).toString();
-                    if (subscription.isDurable() && exchanges.get(exchangeIdentifier) == null) {
-                        AndesExchange andesexchange = new AndesExchange(subscription.getTargetQueueBoundExchangeName(), subscription.getTargetQueueBoundExchangeType(), subscription.ifTargetQueueBoundExchangeAutoDeletable());
-                        exchanges.put(exchangeIdentifier, andesexchange);
-                    }
-                }
-            }
-        }
-
-        for (String destination : clusterTopicSubscriptionMap.keySet()) {
-            for (AndesSubscription subscription : clusterTopicSubscriptionMap.get(destination)) {
-                if (subscription.getTargetQueueBoundExchangeName() != null) {
-                    String exchangeIdentifier = new StringBuffer(subscription.getTargetQueueBoundExchangeName()).append("&").append(subscription.getTargetQueueBoundExchangeType()).append("&").append(subscription.ifTargetQueueBoundExchangeAutoDeletable()).toString();
-                    if (subscription.isDurable() && exchanges.get(exchangeIdentifier) == null) {
-                        AndesExchange andesexchange = new AndesExchange(subscription.getTargetQueueBoundExchangeName(), subscription.getTargetQueueBoundExchangeType(), subscription.ifTargetQueueBoundExchangeAutoDeletable());
-                        exchanges.put(exchangeIdentifier, andesexchange);
-                    }
-                }
-            }
-        }
-        return new ArrayList<AndesExchange>(exchanges.values());
-    }
-=======
->>>>>>> a66d8497
 }