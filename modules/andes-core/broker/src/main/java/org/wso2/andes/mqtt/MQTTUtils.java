--- conflicted
+++ resolved
@@ -130,22 +130,18 @@
      * @param metadata the meta object which holds information about the message
      * @return the byte stream of the message
      */
-    public static ByteBuffer getContentFromMetaInformation(AndesMessageMetadata metadata) {
+    public static ByteBuffer getContentFromMetaInformation(AndesMessageMetadata metadata) throws AndesException {
         //Need to get the value dynamically
         ByteBuffer message = ByteBuffer.allocate(metadata.getMessageContentLength());
         try {
-<<<<<<< HEAD
             //offset value will always be set to 0 since mqtt doesn't support chunking the messsages, always the message
             //will be in the first chunk but in AMQP there will be chunks
             final int mqttOffset = 0;
             AndesMessagePart messagePart = MessagingEngine.getInstance().getDurableMessageStore().getContent(Long.toString(metadata.getMessageID()), mqttOffset);
-=======
-            AndesMessagePart messagePart = MessagingEngine.getInstance().getContent(metadata.getMessageID(), 0);
->>>>>>> 50f9e697
             message.put(messagePart.getData());
         } catch (AndesException e) {
             final String errorMessage = "Error in getting content for message";
-            throw new RuntimeException(errorMessage, e);
+            throw new AndesException(errorMessage, e);
         }
         return message;
     }
