--- conflicted
+++ resolved
@@ -422,15 +422,6 @@
         } else {
             // Log and continue since there is no method to inform the client about permission failure
             log.error("Client " + clientID + " does not have permission to publish to topic : " + topic);
-            //Disconnect the client.
-            try {
-                processDisconnect(evt.getSession(), clientID, true);
-            } catch (InterruptedException e) {
-                // Restore the interrupted status
-                Thread.currentThread().interrupt();
-                log.error("Failed to disconnect the client " + clientID);
-            }
-
         }
     }
 
@@ -842,119 +833,69 @@
             log.debug("processSubscribe invoked from client " + clientID + " with msgID " + msg.getMessageID());
         }
 
-        // Authorize publish
         MQTTAuthorizationSubject authSubject = authSubjects.get(clientID);
-
-        boolean authenticatedForOneOrMore = false;
-        boolean authorized = false;
-
+        SubAckMessage ackMessage = new SubAckMessage();
+        ackMessage.setMessageID(msg.getMessageID());
         for (SubscribeMessage.Couple req : msg.subscriptions()) {
-
             // Authorize subscribe
             String tenant = MQTTUtils.getTenantFromTopic(req.getTopicFilter());
-
-
             // Currently we avoid domain check for super tenant users
             // TODO: Need to implement a proper authentication model for tenant users to work with hierarchical topics
             if ((!isAuthenticationRequired && !authSubject.isUserFlag()) || (authSubject.isUserFlag() && (
                     CARBON_SUPER_TENANT_DOMAIN.equals(authSubject.getTenantDomain())
                     || tenant.equals(authSubject.getTenantDomain())))) {
-
-                authenticatedForOneOrMore = true;
+                boolean authorized;
                 if (isAuthorizationRequired && m_authorizer != null) {
                     authorized = m_authorizer.isAuthorizedForTopic(authSubject, req.getTopicFilter(),
 																   MQTTAuthoriztionPermissionLevel.SUBSCRIBE);
-                    if(!authorized) {
-                        //Disconnect the client.
-                        log.error("Client " + clientID + " does not have authorization to subscribe to topic : " +
-                                          req.getTopicFilter());
-
-                        // As per mqtt spec 3.1.1 sub ack should send to client if broker don't allow client
-                        // to subscribe a topic.
-                        if(authSubject.getProtocolVersion() == Utils.VERSION_3_1_1) {
-                            // 'forbidden subscription' return code has sent to client since client don't have
-                            // permission to subscribe the topic.
-                            SubAckMessage response = new SubAckMessage();
-                            response.setreturnCode(SubAckMessage.FORBIDDEN_SUBSCRIPTION);
-                            session.write(response);
-                        }
+                } else {
+                    authorized = true;
+                }
+                AbstractMessage.QOSType qos = AbstractMessage.QOSType.values()[req.getQos()];
+                ackMessage.addType(authorized ? qos : AbstractMessage.QOSType.FAILURE);
+                if (!authorized) {
+                    if(authSubject.getProtocolVersion() < Utils.VERSION_3_1_1) {
                         try {
+                            session.write(ackMessage);
                             processDisconnect(session, clientID, true);
                         } catch (InterruptedException e) {
                             // Restore the interrupted status
                             Thread.currentThread().interrupt();
                             log.error("Failed to disconnect the client " + clientID);
                         }
-						break;
+                        return;
+                    } else {
+                        continue;
                     }
-                } else {
-                    authorized = true;
                 }
             } else {
                 // User flag has to be set at this point, else not authenticated
                 // Log and return since no need to proceed with subscribing due to permissions.
-<<<<<<< HEAD
                 log.error("Client " + clientID + " does not have permission to subscribe to topic : " +
-                        req.getTopicFilter());
-=======
-                log.error("Client " + clientID +
-                                  " does not have permission to subscribe to topic : " +
                                   req.getTopicFilter());
->>>>>>> 397d912f
 
                 // As per mqtt spec 3.1.1 sub ack should send to client if broker don't allow client
                 // to subscribe a topic.
-                if (authSubject.getProtocolVersion() == Utils.VERSION_3_1_1) {
-                    // 'forbidden subscription' return code has sent to client since client don't have
-                    // permission to subscribe the topic.
-                    SubAckMessage response = new SubAckMessage();
-                    response.setreturnCode(SubAckMessage.FORBIDDEN_SUBSCRIPTION);
-                    session.write(response);
-                }
+                ackMessage.addType(AbstractMessage.QOSType.FAILURE);
                 continue;
             }
-
             AbstractMessage.QOSType qos = AbstractMessage.QOSType.values()[req.getQos()];
-            Subscription newSubscription = new Subscription(clientID, req.getTopicFilter(), qos,
-                                                            cleanSession);
+            Subscription newSubscription = new Subscription(clientID, req.getTopicFilter(), qos, cleanSession);
             subscribeSingleTopic(newSubscription);
             //Will connect with the bridge to notify on the topic
             //Andes Specific
             try {
-<<<<<<< HEAD
                 AndesMQTTBridge.getBridgeInstance().onTopicSubscription(req.getTopicFilter(), clientID,
                         authSubject.getUsername(),
                         qos, cleanSession);
-=======
-                AndesMQTTBridge.getBridgeInstance().onTopicSubscription(req.getTopicFilter(),
-                                                                        clientID,
-                                                                        authSubject
-                                                                                .getUsername(),
-                                                                        qos, cleanSession);
->>>>>>> 397d912f
+
             } catch (Exception e) {
                 final String message = "Error when registering the subscriber ";
                 log.error(message + e.getMessage(), e);
                 throw new RuntimeException(message, e);
             }
         }
-
-        if (authenticatedForOneOrMore && authorized) {
-            SubAckMessage ackMessage = new SubAckMessage();
-            ackMessage.setMessageID(msg.getMessageID());
-
-            //reply with requested qos
-            for (SubscribeMessage.Couple req : msg.subscriptions()) {
-                AbstractMessage.QOSType qos = AbstractMessage.QOSType.values()[req.getQos()];
-                ackMessage.addType(qos);
-            }
-            if (log.isDebugEnabled()) {
-                log.debug("replying with SubAck to MSG ID " + msg.getMessageID());
-            }
-            session.write(ackMessage);
-        } else {
-            log.error("Not sending sub ack message since client " + clientID + " does not have permission to subscribe to all given subscriptions.");
-        }
+        session.write(ackMessage);
     }
 
     private void subscribeSingleTopic(Subscription newSubscription) {
